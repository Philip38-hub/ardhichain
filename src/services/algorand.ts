--- conflicted
+++ resolved
@@ -88,7 +88,6 @@
 
   static async getAccountAssets(address: string): Promise<any[]> {
     try {
-<<<<<<< HEAD
       console.log('Fetching assets for address:', address);
       console.log('Using indexer URL:', import.meta.env.VITE_INDEXER_URL);
       
@@ -99,20 +98,6 @@
       console.log('Found assets:', assets);
       
       return assets;
-=======
-      // Add timeout and better error handling
-      const controller = new AbortController();
-      const timeoutId = setTimeout(() => controller.abort(), 10000); // 10 second timeout
-      
-      console.log('Fetching account assets for address:', address);
-      console.log('Using indexer URL:', import.meta.env.VITE_INDEXER_URL);
-      
-      const accountInfo = await indexerClient.lookupAccountByID(address).do();
-      clearTimeout(timeoutId);
-      
-      console.log('Successfully fetched account info');
-      return accountInfo.account.assets || [];
->>>>>>> 4294e66e
     } catch (error) {
       // Check if this is a 404 "no accounts found" error - this is expected for new/unused addresses
       if (error instanceof Error && 
@@ -125,40 +110,15 @@
       
       // For all other errors, log as error and re-throw
       console.error('Error fetching account assets:', error);
-<<<<<<< HEAD
       console.error('Error details:', {
         message: error instanceof Error ? error.message : 'Unknown error',
         stack: error instanceof Error ? error.stack : undefined
       });
-=======
-      
-      // Provide more specific error messages
-      if (error instanceof Error) {
-        if (error.message.includes('Failed to fetch') || error.name === 'TypeError') {
-          throw new Error(
-            'Unable to connect to Algorand Indexer. Please check your internet connection and try again. ' +
-            'If the problem persists, the Algorand TestNet indexer may be temporarily unavailable.'
-          );
-        } else if (error.message.includes('timeout') || error.name === 'AbortError') {
-          throw new Error(
-            'Request timed out while connecting to Algorand Indexer. Please check your internet connection and try again.'
-          );
-        } else if (error.message.includes('404')) {
-          // Account not found is not necessarily an error - return empty array
-          console.log('Account not found, returning empty assets array');
-          return [];
-        }
-      }
-      
-      // For other errors, return empty array to prevent app crash
-      console.log('Returning empty array due to error');
->>>>>>> 4294e66e
       return [];
     }
   }
 
   static async getAssetInfo(assetId: number): Promise<any> {
-<<<<<<< HEAD
     const maxRetries = 3;
     const retryDelay = 1000; // 1 second between retries
     const indexerUrl = import.meta.env.VITE_INDEXER_URL;
@@ -234,26 +194,6 @@
 
         await new Promise(resolve => setTimeout(resolve, retryDelay));
       }
-=======
-    try {
-      console.log('Fetching asset info for ID:', assetId);
-      const assetInfo = await indexerClient.lookupAssetByID(assetId).do();
-      return assetInfo.asset;
-    } catch (error) {
-      console.error('Error fetching asset info:', error);
-      
-      if (error instanceof Error) {
-        if (error.message.includes('Failed to fetch') || error.name === 'TypeError') {
-          throw new Error(
-            'Unable to connect to Algorand Indexer. Please check your internet connection and try again.'
-          );
-        } else if (error.message.includes('404')) {
-          throw new Error(`Asset with ID ${assetId} not found.`);
-        }
-      }
-      
-      return null;
->>>>>>> 4294e66e
     }
     return null;
   }
