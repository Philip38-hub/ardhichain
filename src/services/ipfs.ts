import axios from 'axios';
import { PropertyMetadata } from '../types';

export class IPFSService {
  private static readonly NODELY_API_URL = import.meta.env.VITE_NODELY_API_URL;
  private static readonly GATEWAY_URL = import.meta.env.VITE_IPFS_GATEWAY_URL;
  private static readonly API_KEY = import.meta.env.VITE_NODELY_API_KEY;
  private static readonly PROJECT_ID = import.meta.env.VITE_NODELY_PROJECT_ID;

  private static getAuthHeaders() {
    return {
      'Authorization': `Bearer ${this.API_KEY}`,
      'X-Project-ID': this.PROJECT_ID,
    };
  }

  static async uploadFile(file: File): Promise<string> {
    const formData = new FormData();
    formData.append('file', file);
    formData.append('name', file.name);
    formData.append('description', `ArdhiChain document: ${file.name}`);

    try {
      const response = await axios.post(
<<<<<<< HEAD
        `${this.NODELY_API_URL}/v1/upload`,
=======
        `${this.NODELY_API_URL}/upload`,
>>>>>>> 4294e66e
        formData,
        {
          headers: {
            'Content-Type': 'multipart/form-data',
            ...this.getAuthHeaders()
          },
          timeout: 30000 // 30 second timeout for large files
        }
      );

      // Nodely typically returns the hash in response.data.hash or response.data.cid
      return response.data.hash || response.data.cid || response.data.ipfsHash;
    } catch (error) {
      console.error('Error uploading file to Nodely IPFS:', error);
      
      // Enhanced error handling
      if (axios.isAxiosError(error)) {
        if (error.response?.status === 401) {
          throw new Error('Invalid Nodely API credentials. Please check your API key.');
        } else if (error.response?.status === 413) {
          throw new Error('File too large. Please reduce file size and try again.');
        } else if (error.response?.status === 429) {
          throw new Error('Rate limit exceeded. Please wait and try again.');
        }
      }
      
      throw new Error('Failed to upload file to IPFS. Please try again.');
    }
  }

  static async uploadJSON(metadata: PropertyMetadata): Promise<string> {
    try {
      const response = await axios.post(
<<<<<<< HEAD
        `${this.NODELY_API_URL}/v1/upload/json`,
=======
        `${this.NODELY_API_URL}/upload/json`,
>>>>>>> 4294e66e
        {
          name: `ArdhiChain-${metadata.land_id}-metadata.json`,
          description: `Metadata for land title: ${metadata.land_id}`,
          content: metadata
        },
        {
          headers: {
            'Content-Type': 'application/json',
            ...this.getAuthHeaders()
          },
          timeout: 15000 // 15 second timeout for JSON uploads
        }
      );

      return response.data.hash || response.data.cid || response.data.ipfsHash;
    } catch (error) {
      console.error('Error uploading JSON to Nodely IPFS:', error);
      
      if (axios.isAxiosError(error)) {
        if (error.response?.status === 401) {
          throw new Error('Invalid Nodely API credentials. Please check your API key.');
        } else if (error.response?.status === 422) {
          throw new Error('Invalid metadata format. Please check your data.');
        }
      }
      
      throw new Error('Failed to upload metadata to IPFS. Please try again.');
    }
  }

  static async fetchJSON(cid: string): Promise<PropertyMetadata> {
    try {
      const url = `${this.GATEWAY_URL}${cid}`;
      const response = await axios.get(url, {
        timeout: 10000, // 10 second timeout for retrieval
        headers: {
          'Accept': 'application/json'
        }
      });
      
      return response.data;
    } catch (error) {
      console.error('Error fetching JSON from Nodely IPFS:', error);
      
      if (axios.isAxiosError(error)) {
        if (error.response?.status === 404) {
          throw new Error('Content not found on IPFS. The file may have been removed.');
        } else if (error.response?.status === 429) {
          throw new Error('Too many requests. Please wait and try again.');
        }
      }
      
      throw new Error('Failed to fetch metadata from IPFS. Please try again.');
    }
  }

  static getFileUrl(cid: string): string {
    return `${this.GATEWAY_URL}${cid}`;
  }

  // Utility method to validate CID format
  static isValidCID(cid: string): boolean {
    // Basic CID validation - checks for common CID patterns
    const cidRegex = /^(Qm[1-9A-HJ-NP-Za-km-z]{44}|b[A-Za-z2-7]{58}|z[1-9A-HJ-NP-Za-km-z]{48})$/;
    return cidRegex.test(cid);
  }

  // Health check method to verify Nodely service availability
  static async healthCheck(): Promise<boolean> {
    try {
<<<<<<< HEAD
      const response = await axios.get(`${this.NODELY_API_URL}/v1/health`, {
=======
      const response = await axios.get(`${this.NODELY_API_URL}/health`, {
>>>>>>> 4294e66e
        headers: this.getAuthHeaders(),
        timeout: 5000
      });
      return response.status === 200;
    } catch (error) {
      console.error('Nodely health check failed:', error);
      return false;
    }
  }
}<|MERGE_RESOLUTION|>--- conflicted
+++ resolved
@@ -22,11 +22,7 @@
 
     try {
       const response = await axios.post(
-<<<<<<< HEAD
-        `${this.NODELY_API_URL}/v1/upload`,
-=======
         `${this.NODELY_API_URL}/upload`,
->>>>>>> 4294e66e
         formData,
         {
           headers: {
@@ -60,11 +56,7 @@
   static async uploadJSON(metadata: PropertyMetadata): Promise<string> {
     try {
       const response = await axios.post(
-<<<<<<< HEAD
-        `${this.NODELY_API_URL}/v1/upload/json`,
-=======
         `${this.NODELY_API_URL}/upload/json`,
->>>>>>> 4294e66e
         {
           name: `ArdhiChain-${metadata.land_id}-metadata.json`,
           description: `Metadata for land title: ${metadata.land_id}`,
@@ -135,11 +127,7 @@
   // Health check method to verify Nodely service availability
   static async healthCheck(): Promise<boolean> {
     try {
-<<<<<<< HEAD
-      const response = await axios.get(`${this.NODELY_API_URL}/v1/health`, {
-=======
       const response = await axios.get(`${this.NODELY_API_URL}/health`, {
->>>>>>> 4294e66e
         headers: this.getAuthHeaders(),
         timeout: 5000
       });
